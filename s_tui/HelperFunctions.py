--- conflicted
+++ resolved
@@ -31,11 +31,7 @@
 from collections import OrderedDict
 from sys import exit
 
-<<<<<<< HEAD
-__version__ = "0.6.7.4"
-=======
 __version__ = "0.7.0"
->>>>>>> 638cf5cd
 
 
 def get_processor_name():
@@ -140,7 +136,7 @@
 
 def user_config_dir_exists():
     """
-    Check whether the user s-tui config directory exists or not
+    Check whether the user s-tui config dir exists or not
     """
     return os.path.isdir(get_user_config_dir())
 
