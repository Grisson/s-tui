#!/usr/bin/env python
#
# Copyright (C) 2017-2019 Alex Manuskin, Gil Tsuker
#
# This program is free software; you can redistribute it and/or
# modify it under the terms of the GNU General Public License
# as published by the Free Software Foundation; either version 2
# of the License, or (at your option) any later version.
#
# This program is distributed in the hope that it will be useful,
# but WITHOUT ANY WARRANTY; without even the implied warranty of
# MERCHANTABILITY or FITNESS FOR A PARTICULAR PURPOSE.  See the
# GNU General Public License for more details.
#
# You should have received a copy of the GNU General Public License
# along with this program; if not, write to the Free Software
# Foundation, Inc., 51 Franklin Street, Fifth Floor, Boston, MA 02110-1301, USA


import os
import logging
import signal
import platform
import subprocess
import re
import csv
import sys
import json
import time

from collections import OrderedDict
from sys import exit

<<<<<<< HEAD
__version__ = "1.0.0-beta"
=======
__version__ = "0.8.3"
>>>>>>> 996d6969


def get_processor_name():
    if platform.system() == "Windows":
        return platform.processor()
    elif platform.system() == "Darwin":
        return subprocess.check_output(['/usr/sbin/sysctl', "-n",
                                        "machdep.cpu.brand_string"]).strip()
    elif platform.system() == "Linux":
        command = "cat /proc/cpuinfo"
        all_info = subprocess.check_output(command, shell=True).strip()
        for line in all_info.split(b'\n'):
            if b'model name' in line:
                return re.sub(b'.*model name.*:', b'', line, 1)
    return ""


def kill_child_processes(parent_proc, sig=signal.SIGTERM):
    logging.debug("Killing stress process")
    try:
        for proc in parent_proc.children(recursive=True):
            logging.debug('Killing' + str(proc))
            proc.kill()
        parent_proc.kill()
    except(AttributeError):
        logging.debug('No such process')
        logging.debug('Could not kill process')


def output_to_csv(sources, csv_writeable_file):
    """Print statistics to csv file"""
    file_exists = os.path.isfile(csv_writeable_file)

    with open(csv_writeable_file, 'a') as csvfile:
        csv_dict = OrderedDict()
        csv_dict.update({'Time': time.strftime("%Y-%m-%d_%H:%M:%S")})
        summaries = [val for key, val in sources.items()]
        for summarie in summaries:
            csv_dict.update(summarie.source.get_sensors_summary())

        fieldnames = [key for key, val in csv_dict.items()]
        writer = csv.DictWriter(csvfile, fieldnames=fieldnames)

        if not file_exists:
            writer.writeheader()  # file doesn't exist yet, write a header
        writer.writerow(csv_dict)


def output_to_terminal(sources):
    """Print statistics to the terminal"""
    results = OrderedDict()
    for s in sources:
        if s.get_is_available():
            s.update()
            results.update(s.get_summary())
    for key, value in results.items():
        sys.stdout.write(str(key) + ": " + str(value) + ", ")
    sys.stdout.write("\n")
    exit()


def output_to_json(sources):
    """Print statistics to the terminal"""
    results = OrderedDict()
    for s in sources:
        if s.get_is_available():
            s.update()
            source_name = s.get_source_name()
            results[source_name] = s.get_sensors_summary()
    print(json.dumps(results, indent=4))
    exit()


def get_user_config_dir():
    """
    Return the path to the user s-tui config directory
    """
    user_home = os.getenv('XDG_CONFIG_HOME')
    if user_home is None or len(user_home) == 0:
        config_path = os.path.expanduser(os.path.join('~', '.config', 's-tui'))
    else:
        config_path = os.path.join(user_home, 's-tui')

    return config_path


def get_user_config_file():
    """
    Return the path to the user s-tui config directory
    """
    user_home = os.getenv('XDG_CONFIG_HOME')
    if user_home is None or len(user_home) == 0:
        config_path = os.path.expanduser(os.path.join('~', '.config',
                                                      's-tui', 's-tui.conf'))
    else:
        config_path = os.path.join(user_home, 's-tui', 's-tui.conf')

    return config_path


def user_config_dir_exists():
    """
    Check whether the user s-tui config dir exists or not
    """
    return os.path.isdir(get_user_config_dir())


def user_config_file_exists():
    """
    Check whether the user s-tui config file exists or not
    """
    return os.path.isfile(get_user_config_file())


def make_user_config_dir():
    """
    Create the user s-tui config directory if it doesn't exist
    """
    config_path = get_user_config_dir()

    if not user_config_dir_exists():
        try:
            os.mkdir(config_path)
            os.mkdir(os.path.join(config_path, 'hooks.d'))
        except (OSError):
            return None

    return config_path


def seconds_to_text(secs):
    hours = (secs)//3600
    minutes = (secs - hours*3600)//60
    seconds = secs - hours*3600 - minutes*60
    return "%02d:%02d:%02d" % (hours, minutes, seconds)


<<<<<<< HEAD
def str_to_bool(s):
    if s == 'True':
        return True
    elif s == 'False':
        return False
    else:
        raise ValueError
=======
def which(program):
    def is_exe(fpath):
        return os.path.isfile(fpath) and os.access(fpath, os.X_OK)

    fpath, fname = os.path.split(program)
    if fpath:
        if is_exe(program):
            return program
    else:
        for path in os.environ["PATH"].split(os.pathsep):
            exe_file = os.path.join(path, program)
            if is_exe(exe_file):
                return exe_file

    return None
>>>>>>> 996d6969


DEFAULT_PALETTE = [
    ('body',                    'default',        'default',     'standout'),
    ('header',                  'default',        'dark red',),
    ('screen edge',             'light blue',     'brown'),
    ('main shadow',             'dark gray',      'black'),
    ('line',                    'default',        'light gray',  'standout'),
    ('menu button',             'light gray',     'black'),
    ('bg background',           'default',        'default'),
    ('overheat dark',           'white',          'light red',   'standout'),
    ('bold text',               'default,bold',   'default',     'bold'),
    ('under text',              'default,underline', 'default',  'underline'),

    ('util light',              'default',       'light green'),
    ('util light smooth',       'light green',   'default'),
    ('util dark',               'default',       'dark green'),
    ('util dark smooth',        'dark green',    'default'),

    ('high temp dark',          'default',       'dark red'),
    ('high temp dark smooth',   'dark red',      'default'),
    ('high temp light',         'default',       'light red'),
    ('high temp light smooth',  'light red',     'default'),

    ('power dark',               'default',      'light gray',    'standout'),
    ('power dark smooth',        'light gray',   'default'),
    ('power light',              'default',      'white',         'standout'),
    ('power light smooth',       'white',        'default'),

    ('temp dark',               'default',        'dark cyan',    'standout'),
    ('temp dark smooth',        'dark cyan',      'default'),
    ('temp light',              'default',        'light cyan',   'standout'),
    ('temp light smooth',       'light cyan',     'default'),

    ('freq dark',               'default',        'dark magenta', 'standout'),
    ('freq dark smooth',        'dark magenta',   'default'),
    ('freq light',              'default',        'light magenta', 'standout'),
    ('freq light smooth',       'light magenta',  'default'),

    ('button normal',           'dark green',     'default',      'standout'),
    ('button select',           'white',          'dark green'),
    ('line',                    'default',        'default',      'standout'),
    ('pg normal',               'white',          'default',      'standout'),
    ('pg complete',             'white',          'dark magenta'),
    ('high temp txt',           'light red',      'default'),
    ('pg smooth',               'dark magenta',   'default')
]<|MERGE_RESOLUTION|>--- conflicted
+++ resolved
@@ -31,11 +31,7 @@
 from collections import OrderedDict
 from sys import exit
 
-<<<<<<< HEAD
 __version__ = "1.0.0-beta"
-=======
-__version__ = "0.8.3"
->>>>>>> 996d6969
 
 
 def get_processor_name():
@@ -173,7 +169,6 @@
     return "%02d:%02d:%02d" % (hours, minutes, seconds)
 
 
-<<<<<<< HEAD
 def str_to_bool(s):
     if s == 'True':
         return True
@@ -181,7 +176,7 @@
         return False
     else:
         raise ValueError
-=======
+
 def which(program):
     def is_exe(fpath):
         return os.path.isfile(fpath) and os.access(fpath, os.X_OK)
@@ -197,7 +192,6 @@
                 return exe_file
 
     return None
->>>>>>> 996d6969
 
 
 DEFAULT_PALETTE = [
