--- conflicted
+++ resolved
@@ -99,7 +99,7 @@
 
         self.last_measurement_value = current_measurement_value
         self.last_measurement_time = current_measurement_time
-<<<<<<< HEAD
+
         if watts_used > 0:
             # The information on joules used elapses every once in a while,
             # this might lead to negative readings.
@@ -109,13 +109,6 @@
         if watts_used > self.max_power:
             self.max_power = math.ceil(watts_used)
             logging.info("Max power updated " + str(self.max_power))
-=======
-        self.last_watts = watts_used
-        if watts_used > self.max_power:
-            self.max_power = math.ceil(watts_used)
-            logging.info("Max power updated " + str(self.max_power))
-        return watts_used
->>>>>>> 7d4a79da
 
     # Source super class implementation
     def get_is_available(self):
