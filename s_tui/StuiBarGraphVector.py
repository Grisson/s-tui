--- conflicted
+++ resolved
@@ -50,14 +50,10 @@
         self.measurement_unit = self.source.get_measurement_unit()
 
         self.num_samples = self.MAX_SAMPLES
-<<<<<<< HEAD
 
         self.graph_data = []
         for i in range(graph_count):
             self.graph_data.append([0] * self.num_samples)
-=======
-        self.graph_data = [[0] * self.num_samples] * graph_count
->>>>>>> 201e6a07
         self.graph_max = 0
 
         self.color_a = color_a
@@ -182,6 +178,7 @@
         for graph_idx, graph in enumerate(self.bar_graph_vector):
             bars = []
             if self.visible_graph_list[graph_idx]:
+                logging.info("regular graph data phase" + str(graph_idx))
                 self.graph_data[graph_idx] = self.append_latest_value(
                     self.graph_data[graph_idx], current_reading[graph_idx])
 
@@ -233,9 +230,7 @@
                                  float(y_label_size_max))
 
         self.set_y_label(s)
-        # Only create new graphs if the maximum has changed
-        if update_max:
-            self.set_visible_graphs()
+        self.set_visible_graphs()
 
     def reset(self):
         self.graph_data = [[0] * self.num_samples] * len(self.bar_graph_vector)
