--- conflicted
+++ resolved
@@ -2,11 +2,17 @@
 
 [![Build Status](https://travis-ci.org/amanusk/s-tui.svg?branch=master)](https://travis-ci.org/amanusk/s-tui)
 [![PyPI version](https://badge.fury.io/py/s-tui.svg)](https://badge.fury.io/py/s-tui)
-[![Downloads](https://pepy.tech/badge/s-tui/month)
-
-<img src="https://github.com/amanusk/s-tui/blob/master/ScreenShots/s-tui-logo.png" width="200">
+[![Downloads](https://pepy.tech/badge/s-tui/month)](https://pepy.tech/project/s-tui)
+
+<img src="https://github.com/amanusk/s-tui/blob/master/ScreenShots/s-tui-logo.png" width="200"/>
 
 Stress-Terminal UI, s-tui,  monitors CPU temperature, frequency, power and utilization in a graphical way from the terminal. 
+
+## __DISCLAIMER__ ## 
+We currently working on the 1.0 release.  
+This adds multiples sensors for each source.   
+Some functionality might be lost and readded in the future.   
+Please help testing, report bugs and issues.
 
 ## Screenshot
 ![](https://github.com/amanusk/s-tui/blob/master/ScreenShots/s-tui2.gif?raw=true)
@@ -40,10 +46,6 @@
 ```
 s-tui
 ```
-or  
-```
-sudo s-tui
-```
 
 ## Simple installation
 ### pip (x86 + ARM)
@@ -66,8 +68,7 @@
 ```
 
 ## Options
-```
-TUI interface:
+``` TUI interface:
 
 The side bar houses the controls for the displayed graphs.
 At the bottom, all sensors reading are presented in text form.
@@ -148,22 +149,12 @@
 AUR packages of s-tui are available
 
 `s-tui` is the latest stable release version. Maintained by [@DonOregano](https://github.com/DonOregano)  
-<<<<<<< HEAD
 `s-tui-git` follows the master branch. Maintained by [@MauroMombelli](https://github.com/MauroMombelli)  
 install with  
 `yay -S s-tui`
 
 ## Run from source code
 Start by cloning the repository
-=======
-`s-tui-git` follows the master branch. maintained by [@MauroMombelli](https://github.com/MauroMombelli)  
-install with  
-`yay -S s-tui`
-
-## Run from source
-Running s-tui from source  
-Clone 
->>>>>>> 996d6969
 ```
 git clone https://github.com/amanusk/s-tui.git
 cd s-tui
@@ -214,13 +205,8 @@
 __Q__: I am using the TTY with no X server and s-tui crashes on start  
 __A__: By default, s-tui is handles mouse inputs. This causes some systems to crash. Try running `s-tui --no-mouse` 
 
-<<<<<<< HEAD
 __Q__: I am not seeing all the stats in the sidebar.
 __A__: The sidebar is scrollable, you can scroll down with `DOWN` or `j` or scroll to the bottom with `PG-DN` or `G`. You can also decrees the font of you terminal :)
-=======
-__Q__: I am not seeing all the stats in the sidebar  
-__A__: The sidebar is scrollable, you can scroll down with `DOWN` or `j` or scroll to the bottom with `PG-DN` or `G`. You can also decrees the font of you terminal, to view more at once.
->>>>>>> 996d6969
 
 
 ## Contributing
